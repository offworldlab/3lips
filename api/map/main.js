var config = window.APP_CONFIG;

// fix tile server URL prefix - only add if not already present
for (var key in config['map']['tile_server']) {
  if (config['map']['tile_server'].hasOwnProperty(key)) {
      var value = config['map']['tile_server'][key];
      // Only add prefix if the URL doesn't already have one
      if (!value.startsWith('http://') && !value.startsWith('https://')) {
        var prefix = is_localhost(value) ? 'http://' : 'https://';
        config['map']['tile_server'][key] = prefix + value;
      }
  }
}

// default camera view
var centerLatitude = config['map']['location']['latitude'];
var centerLongitude = config['map']['location']['longitude'];
var metersPerDegreeLongitude = 111320 * Math.cos(centerLatitude * Math.PI / 180);
var metersPerDegreeLatitude = 111132.954 - 559.822 * Math.cos(
  2 * centerLongitude * Math.PI / 180) + 1.175 * 
  Math.cos(4 * centerLongitude * Math.PI / 180);
var widthDegrees = config['map']['center_width'] / metersPerDegreeLongitude;
var heightDegrees = config['map']['center_height'] / metersPerDegreeLatitude;
var west = centerLongitude - widthDegrees / 2;
var south = centerLatitude - heightDegrees / 2;
var east = centerLongitude + widthDegrees / 2;
var north = centerLatitude + heightDegrees / 2;
var extent = Cesium.Rectangle.fromDegrees(west, south, east, north);
Cesium.Camera.DEFAULT_VIEW_RECTANGLE = extent;
Cesium.Camera.DEFAULT_VIEW_FACTOR = 0;

var imageryProviders = [];

imageryProviders.push(new Cesium.ProviderViewModel({
	name: "ESRI",
	iconUrl: './icon/esri.jpg',
	tooltip: 'ESRI Tiles',
	creationFunction: function() {
		return new Cesium.UrlTemplateImageryProvider({
<<<<<<< HEAD
			url: config['map']['tile_server']['esri'],
      credit: '© OpenStreetMap contributors',
=======
			url: config['map']['tile_server']['esri'] + '{z}/{y}/{x}',
      credit: 'Esri, Maxar, Earthstar Geographics, USDA FSA, USGS, Aerogrid, IGN, IGP, and the GIS User Community',
>>>>>>> 0a4acdc4
			maximumLevel: 20,
		});
	}
}));

imageryProviders.push(new Cesium.ProviderViewModel({
	name: "MapBox Streets v11",
	iconUrl: './icon/mapBoxStreets.png',
	tooltip: 'MapBox Streets v11 Tiles',
	creationFunction: function() {
		return new Cesium.UrlTemplateImageryProvider({
			url: config['map']['tile_server']['mapbox_streets'],
      credit: '© <a href="https://www.mapbox.com/about/maps/">Mapbox</a> © <a href="http://www.openstreetmap.org/copyright">OpenStreetMap</a> <strong><a href="https://www.mapbox.com/map-feedback/" target="_blank">Improve this map</a></strong>',
			maximumLevel: 16,
		});
	}
}));

imageryProviders.push(new Cesium.ProviderViewModel({
	name: "MapBox Dark v10",
	iconUrl: './icon/mapBoxDark.png',
	tooltip: 'MapBox Dark v10 Tiles',
	creationFunction: function() {
		return new Cesium.UrlTemplateImageryProvider({
			url: config['map']['tile_server']['mapbox_dark'],
      credit: '© <a href="https://www.mapbox.com/about/maps/">Mapbox</a> © <a href="http://www.openstreetmap.org/copyright">OpenStreetMap</a> <strong><a href="https://www.mapbox.com/map-feedback/" target="_blank">Improve this map</a></strong>',
			maximumLevel: 16,
		});
	}
}));

imageryProviders.push(new Cesium.ProviderViewModel({
	name: "OpenTopoMap",
	iconUrl: './icon/opentopomap.png',
	tooltip: 'OpenTopoMap Tiles',
	creationFunction: function() {
		return new Cesium.UrlTemplateImageryProvider({
			url: config['map']['tile_server']['opentopomap'],
      credit: '<code>Kartendaten: © <a href="https://openstreetmap.org/copyright">OpenStreetMap</a>-Mitwirkende, SRTM | Kartendarstellung: © <a href="http://opentopomap.org">OpenTopoMap</a> (<a href="https://creativecommons.org/licenses/by-sa/3.0/">CC-BY-SA</a>)</code>',
			maximumLevel: 8,
		});
	}
}));

// Satellite imagery providers
imageryProviders.push(new Cesium.ProviderViewModel({
	name: "ESRI World Imagery",
	iconUrl: './icon/esri.jpg',
	tooltip: 'ESRI World Imagery (Satellite)',
	creationFunction: function() {
		return new Cesium.UrlTemplateImageryProvider({
			url: config['map']['tile_server']['esri_satellite'],
      credit: 'Source: Esri, Maxar, GeoEye, Earthstar Geographics, CNES/Airbus DS, USDA, USGS, AeroGRID, IGN, and the GIS User Community',
			maximumLevel: 19,
		});
	}
}));

imageryProviders.push(new Cesium.ProviderViewModel({
	name: "Google Satellite",
	iconUrl: './icon/esri.jpg',
	tooltip: 'Google Satellite Imagery',
	creationFunction: function() {
		return new Cesium.UrlTemplateImageryProvider({
			url: config['map']['tile_server']['google_satellite'],
      credit: '© Google',
			maximumLevel: 20,
		});
	}
}));

var terrainProviders = [];

terrainProviders.push(new Cesium.ProviderViewModel({
	name: "WGS84 Ellipsoid",
	iconUrl: './icon/opentopomap.png',
	tooltip: 'WGS84 Ellipsoid Terrain',
	creationFunction: function() {
		return new Cesium.EllipsoidTerrainProvider({
		});
	}
}));

// Use Cesium World Terrain instead of problematic terrain.datr.dev
terrainProviders.push(new Cesium.ProviderViewModel({
	name: "Cesium World Terrain",
	iconUrl: './icon/opentopomap.png',
	tooltip: 'Cesium World Terrain (Free)',
	creationFunction: function() {
		return Cesium.createWorldTerrainAsync();
	}
}));

var viewer = new Cesium.Viewer("cesiumContainer", {
	baseLayerPicker: true,
	imageryProviderViewModels: imageryProviders,
	terrainProviderViewModels: terrainProviders,
	geocoder: false,
	shouldAnimate: true,
  animation: false,
  timeline: false,
	selectionIndicator: false
});

// keep data attribution, remove CesiumIon logo
var cesiumCredit = document.querySelector('.cesium-credit-logoContainer');
if (cesiumCredit) {
    cesiumCredit.style.display = 'none';
}

/**
 * @brief Adds a point to Cesium viewer with specified parameters.
 * @param {number} latitude - The latitude of the point in degrees.
 * @param {number} longitude - The longitude of the point in degrees.
 * @param {number} altitude - The altitude of the point in meters.
 * @param {string} pointName - The name of the point.
 * @param {string} pointColor - The color of the point in CSS color string format.
 * @param {number} timestamp - The timestamp in UNIX milliseconds indicating when the point was added.
 * @returns {Entity} The Cesium Entity representing the added point.
 */
 function addPoint(latitude, longitude, altitude, pointName, pointColor, pointSize, type, timestamp) {
  // Convert latitude, longitude, altitude to Cartesian coordinates
  const position = Cesium.Cartesian3.fromDegrees(longitude, latitude, altitude);

  // Create a point entity
  const pointEntity = viewer.entities.add({
      name: pointName,
      position,
      point: {
          color: Cesium.Color.fromCssColorString(pointColor),
          pixelSize: pointSize,
          heightReference: Cesium.HeightReference.CLAMP_TO_GROUND,
          disableDepthTestDistance: Number.POSITIVE_INFINITY,
      },
      label: (type === "radar") ? {
          text: pointName,
          showBackground: true,
          backgroundColor: Cesium.Color.BLACK,
          font: '14px sans-serif',
          pixelOffset: new Cesium.Cartesian2(0, -20),
      } : undefined,
      properties: {
          timestamp,
          type,
      },
  });

  return pointEntity;
}

function is_localhost(url) {
  // Handle direct localhost string
  if (url === 'localhost') {
    return true;
  }

  // Remove protocol and port to extract hostname
  let hostname = url.replace(/^https?:\/\//, "");
  hostname = hostname.split(':')[0];
  hostname = hostname.split('/')[0]; // Remove path if present
  
  // Check if hostname is localhost
  if (hostname === 'localhost') {
    return true;
  }
  
  // Check if hostname is an IP address before trying to parse it
  const ipRegex = /^\d{1,3}\.\d{1,3}\.\d{1,3}\.\d{1,3}$/;
  if (!ipRegex.test(hostname)) {
    return false; // If it's not an IP, assume it's not localhost
  }
  
  const localRanges = ['127.0.0.1', '192.168.0.0/16', '10.0.0.0/8', '172.16.0.0/12'];

  const ipToInt = ip => ip.split('.').reduce((acc, octet) => (acc << 8) + +octet, 0) >>> 0;

  return localRanges.some(range => {
    const [rangeStart, rangeSize = 32] = range.split('/');
    const start = ipToInt(rangeStart);
    const end = (start | (1 << (32 - +rangeSize))) >>> 0;
    return ipToInt(hostname) >= start && ipToInt(hostname) <= end;
  });

}

// global vars
var adsb_url;
var adsbEntities = {};

var style_adsb = {};
style_adsb.color = 'rgba(255, 0, 0, 0.5)';
style_adsb.pointSize = 8;
style_adsb.type = "adsb";

window.addEventListener('load', function () {

  // add radar points
  const radar_names = new URLSearchParams(
    window.location.search).getAll('server');
  // Convert container hostnames to localhost for browser access
  var radar_config_url = radar_names.map(url => {
    // Handle full URLs with protocol
    if (url.startsWith('http')) {
      // Replace container hostnames with localhost mappings
      url = url.replace('synthetic-radar1:5000', 'localhost:49158')
               .replace('synthetic-radar2:5000', 'localhost:49159')
               .replace('synthetic-radar3:5000', 'localhost:49160')
               .replace('synthetic-adsb-test:5001', 'localhost:5001')
               .replace('synthetic-adsb:49158', 'localhost:49158')
               .replace('synthetic-adsb:49159', 'localhost:49159')
               .replace('synthetic-adsb:49160', 'localhost:49160');
      return `${url}/api/config`;
    } else {
      // Handle hostname only
      url = url.replace('synthetic-radar1:5000', 'localhost:49158')
               .replace('synthetic-radar2:5000', 'localhost:49159')
               .replace('synthetic-radar3:5000', 'localhost:49160')
               .replace('synthetic-adsb-test:5001', 'localhost:5001')
               .replace('synthetic-adsb:49158', 'localhost:49158')
               .replace('synthetic-adsb:49159', 'localhost:49159')
               .replace('synthetic-adsb:49160', 'localhost:49160');
      return `http://${url}/api/config`;
    }
  });
  radar_config_url = radar_config_url.map(function(url) {
    console.log('Processing radar URL:', url, 'is_localhost:', is_localhost(url));
    if (!is_localhost(url)) {
      console.log('Converting to HTTPS:', url);
      return url.replace(/^http:/, 'https:');
    }
    console.log('Keeping as HTTP:', url);
    return url;
  });
  var style_radar = {};
  style_radar.color = 'rgba(0, 0, 0, 1.0)';
  style_radar.pointSize = 10;
  style_radar.type = "radar";
  style_radar.timestamp = Date.now();
  console.log('DEBUG: radar_config_url array:', radar_config_url);
  radar_config_url.forEach(url => {
    console.log('DEBUG: Processing radar config URL:', url);
    // Skip config requests for synthetic radar servers that don't have config endpoints
    if (url.includes('49158') || url.includes('49159') || url.includes('49160')) {
      console.log('Skipping config request for synthetic radar:', url);
      return;
    }
    
    fetch(url)
      .then(response => {
        if (!response.ok) {
          if (response.status === 404) {
            console.log('Config endpoint not available (expected):', url);
            return null;
          }
          throw new Error('Network response was not ok');
        }
        return response.json();
      })
      .then(data => {
        // Skip if no data (404 response)
        if (!data) return;
        
        // add radar rx and tx
        if (!doesEntityNameExist(data.location.rx.name)) {
          addPoint(
            data.location.rx.latitude, 
            data.location.rx.longitude, 
            data.location.rx.altitude, 
            data.location.rx.name, 
            style_radar.color, 
            style_radar.pointSize, 
            style_radar.type, 
            style_radar.timestamp
          );
        }
        if (!doesEntityNameExist(data.location.tx.name)) {
          addPoint(
            data.location.tx.latitude, 
            data.location.tx.longitude, 
            data.location.tx.altitude, 
            data.location.tx.name, 
            style_radar.color, 
            style_radar.pointSize, 
            style_radar.type, 
            style_radar.timestamp
          );
        }
      })
      .catch(error => {
        console.error('Error during fetch:', error);
      });
  });

  // get truth URL
  adsb_url = new URLSearchParams(
    window.location.search).get('adsb').split('&');
  adsb_url = adsb_url.map(function(url) {
    // Replace container hostnames with localhost mappings for browser access
    url = url.replace('synthetic-adsb-test:5001', 'localhost:5001')
             .replace('synthetic-adsb:5001', 'localhost:5001')
             .replace('synthetic-radar1:5000', 'localhost:49158') 
             .replace('synthetic-radar2:5000', 'localhost:49159');
    const fullUrl = url.startsWith('http') ? `${url}/data/aircraft.json` : `http://${url}/data/aircraft.json`;
    console.log('Processing ADSB URL:', fullUrl, 'is_localhost:', is_localhost(fullUrl));
    if (!is_localhost(fullUrl)) {
      console.log('Converting to HTTPS:', fullUrl);
      return fullUrl.replace(/^http:/, 'https:');
    }
    console.log('Keeping as HTTP:', fullUrl);
    return fullUrl;
  });
  adsb_url = adsb_url[0];

  // call event loops
  event_adsb();
  event_radar();
  event_ellipsoid();
  event_tracks();

})

function removeEntitiesOlderThan(entityType, maxAgeSeconds) {

  var entities = viewer.entities.values;
  for (var i = entities.length - 1; i >= 0; i--) {
    var entity = entities[i];
    const type = entity.properties["type"].getValue();
    const timestamp = entity.properties["timestamp"].getValue();
    if (entity.properties && entity.properties["type"] && 
      entity.properties["type"].getValue() === entityType &&
      Date.now()-timestamp > maxAgeSeconds*1000) {
        viewer.entities.remove(entity);
    }
  }

}

function removeEntitiesOlderThanAndFade(entityType, maxAgeSeconds, baseAlpha) {

  var entities = viewer.entities.values;
  for (var i = entities.length - 1; i >= 0; i--) {
    var entity = entities[i];
    const type = entity.properties["type"].getValue();
    const timestamp = entity.properties["timestamp"].getValue();
    if (entity.properties && entity.properties["type"] && 
      entity.properties["type"].getValue() === entityType) {
      
      if (Date.now()-timestamp > maxAgeSeconds*1000) {
        viewer.entities.remove(entity);
      }
      else {
        entity.point.color = new Cesium.Color.fromAlpha(
          entity.point.color.getValue(), baseAlpha*(1-(Date.now()-timestamp)/(maxAgeSeconds*1000)));
      }
    }
  }
}

function removeEntitiesByType(entityType) {

  var entities = viewer.entities.values;
  for (var i = entities.length - 1; i >= 0; i--) {
    var entity = entities[i];
    if (entity.properties && entity.properties["type"] && 
      entity.properties["type"].getValue() === entityType) {
        viewer.entities.remove(entity);
    }
  }
}

function doesEntityNameExist(name) {
  for (const entity of viewer.entities.values) {
    if (entity.name === name) {
      return true;
    }
  }
  return false;
}<|MERGE_RESOLUTION|>--- conflicted
+++ resolved
@@ -37,13 +37,8 @@
 	tooltip: 'ESRI Tiles',
 	creationFunction: function() {
 		return new Cesium.UrlTemplateImageryProvider({
-<<<<<<< HEAD
-			url: config['map']['tile_server']['esri'],
-      credit: '© OpenStreetMap contributors',
-=======
 			url: config['map']['tile_server']['esri'] + '{z}/{y}/{x}',
       credit: 'Esri, Maxar, Earthstar Geographics, USDA FSA, USGS, Aerogrid, IGN, IGP, and the GIS User Community',
->>>>>>> 0a4acdc4
 			maximumLevel: 20,
 		});
 	}
